--- conflicted
+++ resolved
@@ -147,19 +147,15 @@
 
   UnnecessaryParenthesis()
       : c = (ClassWithClassWithFunction()
-<<<<<<< HEAD
-          ..c = ClassWithFunction().f = () => 42); // OK
+          ..c = (ClassWithFunction()..f = () => 42)); // OK
+}
+
+extension<T> on Set<T> {
+  Set<T> operator +(Set<T> other) => {...this, ...other};
 }
 
 class MyType extends Type {
   MyType.withString(String s) {}
   MyType.withSelf(MyType myType)
       : this.withString((myType.toString)()); // LINT
-=======
-          ..c = (ClassWithFunction()..f = () => 42)); // OK
-}
-
-extension<T> on Set<T> {
-  Set<T> operator +(Set<T> other) => {...this, ...other};
->>>>>>> 8d796699
 }